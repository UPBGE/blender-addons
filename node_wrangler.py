--- conflicted
+++ resolved
@@ -1053,13 +1053,8 @@
             ("NEVER", "Never", "Never collapse the new merge nodes")
         ),
         default='NON_SHADER',
-<<<<<<< HEAD
-        description="When merging nodes with the Ctrl+Numpad0 hotkey (and similar) specifiy whether to collapse them or show the full node with options expanded")
+        description="When merging nodes with the Ctrl+Numpad0 hotkey (and similar) specify whether to collapse them or show the full node with options expanded")
     merge_position: EnumProperty(
-=======
-        description="When merging nodes with the Ctrl+Numpad0 hotkey (and similar) specify whether to collapse them or show the full node with options expanded")
-    merge_position = EnumProperty(
->>>>>>> d7d32337
         name="Mix Node Position",
         items=(
             ("CENTER", "Center", "Place the Mix node between the two nodes"),
@@ -2781,21 +2776,7 @@
                 # TODO Turn on true displacement in the material
                 # Too complicated for now
 
-<<<<<<< HEAD
-                # Find ouput node
-=======
-                '''
-                # Frame. Does not update immediately
-                # Seems to need an editor redraw
-                frame = nodes.new(type='NodeFrame')
-                frame.label = 'Displacement'
-                math_sub.parent = frame
-                math_mul.parent = frame
-                frame.update()
-                '''
-
-                #find output node
->>>>>>> d7d32337
+                # Find output node
                 output_node = [n for n in nodes if n.bl_idname == 'ShaderNodeOutputMaterial']
                 if output_node:
                     if not output_node[0].inputs[2].is_linked:
