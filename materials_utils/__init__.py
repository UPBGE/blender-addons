--- conflicted
+++ resolved
@@ -790,67 +790,6 @@
         ob = context.active_object
         prw_size = size_preview()
 
-<<<<<<< HEAD
-        if self.is_not_undo is True:
-            if ob and hasattr(ob, "active_material"):
-                mat = ob.active_material
-                is_opaque = (True if (ob and hasattr(ob, "show_transparent") and
-                             ob.show_transparent is True)
-                             else False)
-                is_opaque_bi = (True if (mat and hasattr(mat, "use_transparency") and
-                                mat.use_transparency is True)
-                                else False)
-                is_mesh = (True if ob.type == 'MESH' else False)
-
-                if size_type_is_preview():
-                    layout.template_ID_preview(ob, "active_material", new="material.new",
-                                               rows=prw_size['Width'], cols=prw_size['Height'])
-                else:
-                    layout.template_ID(ob, "active_material", new="material.new")
-                layout.separator()
-
-                if c_render_engine("Both"):
-                    layout.prop(mat, "use_nodes", icon='NODETREE')
-
-                if c_need_of_viewport_colors():
-                    color_txt = ("Viewport Color:" if c_render_engine("Cycles") else "Diffuse")
-                    spec_txt = ("Viewport Specular:" if c_render_engine("Cycles") else "Specular")
-                    col = layout.column(align=True)
-                    col.label(color_txt)
-                    col.prop(mat, "diffuse_color", text="")
-                    if c_render_engine("BI"):
-                        # Blender Render
-                        col.prop(mat, "diffuse_intensity", text="Intensity")
-                    col.separator()
-
-                    col.label(spec_txt)
-                    col.prop(mat, "specular_color", text="")
-                    col.prop(mat, "specular_hardness")
-
-                    if (c_render_engine("BI") and not c_context_use_nodes()):
-                        # Blender Render
-                        col.separator()
-                        col.prop(mat, "use_transparency")
-                        col.separator()
-                        if is_opaque_bi:
-                            col.prop(mat, "transparency_method", text="")
-                            col.separator()
-                            col.prop(mat, "alpha")
-                    elif (c_render_engine("Cycles") and is_mesh):
-                        # Cycles
-                        col.separator()
-                        col.prop(ob, "show_transparent", text="Transparency")
-                        if is_opaque:
-                            col.separator()
-                            col.prop(mat, "alpha")
-                    layout.separator()
-                else:
-                    other_render = ("*Unavailable with this Renderer*" if not c_render_engine("Both")
-                                    else "*Unavailable in this Context*")
-                    no_col_label = ("*Only available in Solid Shading*" if c_render_engine("Cycles")
-                                    else other_render)
-                    layout.label(no_col_label, icon="INFO")
-=======
         if self.is_not_undo is False:
             layout.label(text=UNDO_MESSAGE, icon="INFO")
             return
@@ -873,7 +812,6 @@
         if size_type_is_preview():
             layout.template_ID_preview(ob, "active_material", new="material.new",
                                        rows=prw_size['Width'], cols=prw_size['Height'])
->>>>>>> 4b91309b
         else:
             layout.template_ID(ob, "active_material", new="material.new")
         layout.separator()
