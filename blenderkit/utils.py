# ##### BEGIN GPL LICENSE BLOCK #####
#
#  This program is free software; you can redistribute it and/or
#  modify it under the terms of the GNU General Public License
#  as published by the Free Software Foundation; either version 2
#  of the License, or (at your option) any later version.
#
#  This program is distributed in the hope that it will be useful,
#  but WITHOUT ANY WARRANTY; without even the implied warranty of
#  MERCHANTABILITY or FITNESS FOR A PARTICULAR PURPOSE.  See the
#  GNU General Public License for more details.
#
#  You should have received a copy of the GNU General Public License
#  along with this program; if not, write to the Free Software Foundation,
#  Inc., 51 Franklin Street, Fifth Floor, Boston, MA 02110-1301, USA.
#
# ##### END GPL LICENSE BLOCK #####


if "bpy" in locals():
    from importlib import reload

    paths = reload(paths)
    rerequests = reload(rerequests)

else:
    from blenderkit import paths, rerequests

import bpy
from mathutils import Vector
import json
import os
import sys

ABOVE_NORMAL_PRIORITY_CLASS = 0x00008000
BELOW_NORMAL_PRIORITY_CLASS = 0x00004000
HIGH_PRIORITY_CLASS = 0x00000080
IDLE_PRIORITY_CLASS = 0x00000040
NORMAL_PRIORITY_CLASS = 0x00000020
REALTIME_PRIORITY_CLASS = 0x00000100


def get_process_flags():
    flags = BELOW_NORMAL_PRIORITY_CLASS
    if sys.platform != 'win32':  # TODO test this on windows
        flags = 0
    return flags


def activate(ob):
    bpy.ops.object.select_all(action='DESELECT')
    ob.select_set(True)
    bpy.context.view_layer.objects.active = ob


def selection_get():
    aob = bpy.context.view_layer.objects.active
    selobs = bpy.context.view_layer.objects.selected[:]
    return (aob, selobs)


def selection_set(sel):
    bpy.ops.object.select_all(action='DESELECT')
    bpy.context.view_layer.objects.active = sel[0]
    for ob in sel[1]:
        ob.select_set(True)


def get_active_model():
    if bpy.context.view_layer.objects.active is not None:
        ob = bpy.context.view_layer.objects.active
        while ob.parent is not None:
            ob = ob.parent
        return ob
    return None


def get_selected_models():
    '''
    Detect all hierarchies that contain asset data from selection. Only parents that have actual ['asset data'] get returned
    Returns
    list of objects containing asset data.

    '''
    obs = bpy.context.selected_objects[:]
    done = {}
    parents = []
    for ob in obs:
        if ob not in done:
            while ob.parent is not None and ob not in done and ob.blenderkit.asset_base_id == '' and ob.instance_collection is None:
                done[ob] = True
                ob = ob.parent

            if ob not in parents and ob not in done:
                if ob.blenderkit.name != '' or ob.instance_collection is not None:
                    parents.append(ob)
            done[ob] = True

    # if no blenderkit - like objects were found, use the original selection.
    if len(parents) == 0:
        parents = obs
    return parents


def get_selected_replace_adepts():
    '''
    Detect all hierarchies that contain either asset data from selection, or selected objects themselves.
    Returns
    list of objects for replacement.

    '''
    obs = bpy.context.selected_objects[:]
    done = {}
    parents = []
    for selected_ob in obs:
        ob = selected_ob
        if ob not in done:
            while ob.parent is not None and ob not in done and ob.blenderkit.asset_base_id == '' and ob.instance_collection is None:
                done[ob] = True
                # print('step,',ob.name)
                ob = ob.parent

            # print('fin', ob.name)
            if ob not in parents and ob not in done:
                if ob.blenderkit.name != '' or ob.instance_collection is not None:
                    parents.append(ob)

            done[ob] = True
    # print(parents)
    # if no blenderkit - like objects were found, use the original selection.
    if len(parents) == 0:
        parents = obs
    return parents


def get_search_props():
    scene = bpy.context.scene
    if scene is None:
        return;
    uiprops = scene.blenderkitUI
    props = None
    if uiprops.asset_type == 'MODEL':
        if not hasattr(scene, 'blenderkit_models'):
            return;
        props = scene.blenderkit_models
    if uiprops.asset_type == 'SCENE':
        if not hasattr(scene, 'blenderkit_scene'):
            return;
        props = scene.blenderkit_scene
    if uiprops.asset_type == 'MATERIAL':
        if not hasattr(scene, 'blenderkit_mat'):
            return;
        props = scene.blenderkit_mat

    if uiprops.asset_type == 'TEXTURE':
        if not hasattr(scene, 'blenderkit_tex'):
            return;
        # props = scene.blenderkit_tex

    if uiprops.asset_type == 'BRUSH':
        if not hasattr(scene, 'blenderkit_brush'):
            return;
        props = scene.blenderkit_brush
    return props


def get_active_asset():
    scene = bpy.context.scene
    ui_props = scene.blenderkitUI
    if ui_props.asset_type == 'MODEL':
        if bpy.context.view_layer.objects.active is not None:
            ob = get_active_model()
            return ob
    if ui_props.asset_type == 'SCENE':
        return bpy.context.scene

    elif ui_props.asset_type == 'MATERIAL':
        if bpy.context.view_layer.objects.active is not None and bpy.context.active_object.active_material is not None:
            return bpy.context.active_object.active_material
    elif ui_props.asset_type == 'TEXTURE':
        return None
    elif ui_props.asset_type == 'BRUSH':
        b = get_active_brush()
        if b is not None:
            return b
    return None


def get_upload_props():
    scene = bpy.context.scene
    ui_props = scene.blenderkitUI
    if ui_props.asset_type == 'MODEL':
        if bpy.context.view_layer.objects.active is not None:
            ob = get_active_model()
            return ob.blenderkit
    if ui_props.asset_type == 'SCENE':
        s = bpy.context.scene
        return s.blenderkit
    elif ui_props.asset_type == 'MATERIAL':
        if bpy.context.view_layer.objects.active is not None and bpy.context.active_object.active_material is not None:
            return bpy.context.active_object.active_material.blenderkit
    elif ui_props.asset_type == 'TEXTURE':
        return None
    elif ui_props.asset_type == 'BRUSH':
        b = get_active_brush()
        if b is not None:
            return b.blenderkit
    return None


def previmg_name(index, fullsize=False):
    if not fullsize:
        return '.bkit_preview_' + str(index).zfill(3)
    else:
        return '.bkit_preview_full_' + str(index).zfill(3)


def get_active_brush():
    context = bpy.context
    brush = None
    if context.sculpt_object:
        brush = context.tool_settings.sculpt.brush
    elif context.image_paint_object:  # could be just else, but for future possible more types...
        brush = context.tool_settings.image_paint.brush
    return brush


def load_prefs():
    user_preferences = bpy.context.preferences.addons['blenderkit'].preferences
    # if user_preferences.api_key == '':
    fpath = paths.BLENDERKIT_SETTINGS_FILENAME
    if os.path.exists(fpath):
        with open(fpath, 'r') as s:
            prefs = json.load(s)
            user_preferences.api_key = prefs.get('API_key', '')
            user_preferences.global_dir = prefs.get('global_dir', paths.default_global_dict())
            user_preferences.api_key_refresh = prefs.get('API_key_refresh', '')


def save_prefs(self, context):
    # first check context, so we don't do this on registration or blender startup
    if not bpy.app.background:  # (hasattr kills blender)
        user_preferences = bpy.context.preferences.addons['blenderkit'].preferences
        # we test the api key for length, so not a random accidentally typed sequence gets saved.
        lk = len(user_preferences.api_key)
        if 0 < lk < 25:
            # reset the api key in case the user writes some nonsense, e.g. a search string instead of the Key
            user_preferences.api_key = ''
            props = get_search_props()
            props.report = 'Login failed. Please paste a correct API Key.'

        prefs = {
            'API_key': user_preferences.api_key,
            'API_key_refresh': user_preferences.api_key_refresh,
            'global_dir': user_preferences.global_dir,
        }
        try:
            fpath = paths.BLENDERKIT_SETTINGS_FILENAME
            if not os.path.exists(paths._presets):
                os.makedirs(paths._presets)
            f = open(fpath, 'w')
            with open(fpath, 'w') as s:
                json.dump(prefs, s)
        except Exception as e:
            print(e)


def get_hidden_texture(tpath, bdata_name, force_reload=False):
    i = get_hidden_image(tpath, bdata_name, force_reload=force_reload)
    bdata_name = f".{bdata_name}"
    t = bpy.data.textures.get(bdata_name)
    if t is None:
        t = bpy.data.textures.new('.test', 'IMAGE')
    if t.image != i:
        t.image = i
    return t


def get_hidden_image(tpath, bdata_name, force_reload=False):
    hidden_name = '.%s' % bdata_name
    img = bpy.data.images.get(hidden_name)

    if tpath.startswith('//'):
        tpath = bpy.path.abspath(tpath)

    gap = '\n\n\n'
    en = '\n'
    if img == None or (img.filepath != tpath):
        if tpath.startswith('//'):
            tpath = bpy.path.abspath(tpath)
        if not os.path.exists(tpath) or tpath == '':
            tpath = paths.get_addon_thumbnail_path('thumbnail_notready.jpg')

        if img is None:
            img = bpy.data.images.load(tpath)
            img.name = hidden_name
        else:
            if img.filepath != tpath:
                if img.packed_file is not None:
                    img.unpack(method='USE_ORIGINAL')

                img.filepath = tpath
                img.reload()
        img.colorspace_settings.name = 'sRGB'
    elif force_reload:
        if img.packed_file is not None:
            img.unpack(method='USE_ORIGINAL')
        img.reload()
        img.colorspace_settings.name = 'sRGB'
    return img


def get_thumbnail(name):
    p = paths.get_addon_thumbnail_path(name)
    name = '.%s' % name
    img = bpy.data.images.get(name)
    if img == None:
        img = bpy.data.images.load(p)
        img.colorspace_settings.name = 'sRGB'
        img.name = name
        img.name = name

    return img


def get_brush_props(context):
    brush = get_active_brush()
    if brush is not None:
        return brush.blenderkit
    return None


def p(text, text1='', text2='', text3='', text4='', text5=''):
    '''debug printing depending on blender's debug value'''
    if bpy.app.debug_value != 0:
        print(text, text1, text2, text3, text4, text5)


def pprint(data):
    '''pretty print jsons'''
    p(json.dumps(data, indent=4, sort_keys=True))


def get_hierarchy(ob):
    '''get all objects in a tree'''
    obs = []
    doobs = [ob]
    while len(doobs) > 0:
        o = doobs.pop()
        doobs.extend(o.children)
        obs.append(o)
    return obs


def select_hierarchy(ob, state=True):
    obs = get_hierarchy(ob)
    for ob in obs:
        ob.select_set(state)
    return obs


def delete_hierarchy(ob):
    obs = get_hierarchy(ob)
    bpy.ops.object.delete({"selected_objects": obs})


def get_bounds_snappable(obs, use_modifiers=False):
    # progress('getting bounds of object(s)')
    parent = obs[0]
    while parent.parent is not None:
        parent = parent.parent
    maxx = maxy = maxz = -10000000
    minx = miny = minz = 10000000

    s = bpy.context.scene

    obcount = 0  # calculates the mesh obs. Good for non-mesh objects
    matrix_parent = parent.matrix_world
    for ob in obs:
        # bb=ob.bound_box
        mw = ob.matrix_world
        subp = ob.parent
        # while parent.parent is not None:
        #     mw =

        if ob.type == 'MESH' or ob.type == 'CURVE':
            # If to_mesh() works we can use it on curves and any other ob type almost.
            # disabled to_mesh for 2.8 by now, not wanting to use dependency graph yet.
            depsgraph = bpy.context.evaluated_depsgraph_get()

            object_eval = ob.evaluated_get(depsgraph)
            if ob.type == 'CURVE':
                mesh = object_eval.to_mesh()
            else:
                mesh = object_eval.data

            # to_mesh(context.depsgraph, apply_modifiers=self.applyModifiers, calc_undeformed=False)
            obcount += 1
            if mesh is not None:
                for c in mesh.vertices:
                    coord = c.co
                    parent_coord = matrix_parent.inverted() @ mw @ Vector(
                        (coord[0], coord[1], coord[2]))  # copy this when it works below.
                    minx = min(minx, parent_coord.x)
                    miny = min(miny, parent_coord.y)
                    minz = min(minz, parent_coord.z)
                    maxx = max(maxx, parent_coord.x)
                    maxy = max(maxy, parent_coord.y)
                    maxz = max(maxz, parent_coord.z)
                # bpy.data.meshes.remove(mesh)
            if ob.type == 'CURVE':
                object_eval.to_mesh_clear()

    if obcount == 0:
        minx, miny, minz, maxx, maxy, maxz = 0, 0, 0, 0, 0, 0

    minx *= parent.scale.x
    maxx *= parent.scale.x
    miny *= parent.scale.y
    maxy *= parent.scale.y
    minz *= parent.scale.z
    maxz *= parent.scale.z

    return minx, miny, minz, maxx, maxy, maxz


def get_bounds_worldspace(obs, use_modifiers=False):
    # progress('getting bounds of object(s)')
    s = bpy.context.scene
    maxx = maxy = maxz = -10000000
    minx = miny = minz = 10000000
    obcount = 0  # calculates the mesh obs. Good for non-mesh objects
    for ob in obs:
        # bb=ob.bound_box
        mw = ob.matrix_world
        if ob.type == 'MESH' or ob.type == 'CURVE':
            depsgraph = bpy.context.evaluated_depsgraph_get()
            ob_eval = ob.evaluated_get(depsgraph)
            mesh = ob_eval.to_mesh()
            obcount += 1
            if mesh is not None:
                for c in mesh.vertices:
                    coord = c.co
                    world_coord = mw @ Vector((coord[0], coord[1], coord[2]))
                    minx = min(minx, world_coord.x)
                    miny = min(miny, world_coord.y)
                    minz = min(minz, world_coord.z)
                    maxx = max(maxx, world_coord.x)
                    maxy = max(maxy, world_coord.y)
                    maxz = max(maxz, world_coord.z)
            ob_eval.to_mesh_clear()

    if obcount == 0:
        minx, miny, minz, maxx, maxy, maxz = 0, 0, 0, 0, 0, 0
    return minx, miny, minz, maxx, maxy, maxz


def is_linked_asset(ob):
    return ob.get('asset_data') and ob.instance_collection != None


def get_dimensions(obs):
    minx, miny, minz, maxx, maxy, maxz = get_bounds_snappable(obs)
    bbmin = Vector((minx, miny, minz))
    bbmax = Vector((maxx, maxy, maxz))
    dim = Vector((maxx - minx, maxy - miny, maxz - minz))
    return dim, bbmin, bbmax


def requests_post_thread(url, json, headers):
    r = rerequests.post(url, json=json, verify=True, headers=headers)


def get_headers(api_key):
    headers = {
        "accept": "application/json",
    }
    if api_key != '':
        headers["Authorization"] = "Bearer %s" % api_key
    return headers


def scale_2d(v, s, p):
    '''scale a 2d vector with a pivot'''
    return (p[0] + s[0] * (v[0] - p[0]), p[1] + s[1] * (v[1] - p[1]))


def scale_uvs(ob, scale=1.0, pivot=Vector((.5, .5))):
    mesh = ob.data
    if len(mesh.uv_layers) > 0:
        uv = mesh.uv_layers[mesh.uv_layers.active_index]

        # Scale a UV map iterating over its coordinates to a given scale and with a pivot point
        for uvindex in range(len(uv.data)):
            uv.data[uvindex].uv = scale_2d(uv.data[uvindex].uv, scale, pivot)


# map uv cubic and switch of auto tex space and set it to 1,1,1
def automap(target_object=None, target_slot=None, tex_size=1, bg_exception=False, just_scale=False):
    from blenderkit import bg_blender as bg
    s = bpy.context.scene
    mat_props = s.blenderkit_mat
    if mat_props.automap:
        tob = bpy.data.objects[target_object]
        # only automap mesh models
        if tob.type == 'MESH':
            actob = bpy.context.active_object
            bpy.context.view_layer.objects.active = tob

            # auto tex space
            if tob.data.use_auto_texspace:
                tob.data.use_auto_texspace = False

            if not just_scale:
                tob.data.texspace_size = (1, 1, 1)

            if 'automap' not in tob.data.uv_layers:
                bpy.ops.mesh.uv_texture_add()
                uvl = tob.data.uv_layers[-1]
                uvl.name = 'automap'

            # TODO limit this to active material
            # tob.data.uv_textures['automap'].active = True

            scale = tob.scale.copy()

            if target_slot is not None:
                tob.active_material_index = target_slot
            bpy.ops.object.mode_set(mode='EDIT')
            bpy.ops.mesh.select_all(action='DESELECT')

            # this exception is just for a 2.8 background thunmbnailer crash, can be removed when material slot select works...
            if bg_exception:
                bpy.ops.mesh.select_all(action='SELECT')
            else:
                bpy.ops.object.material_slot_select()

            scale = (scale.x + scale.y + scale.z) / 3.0
            if not just_scale:
                bpy.ops.uv.cube_project(
                    cube_size=scale * 2.0 / (tex_size),
                    correct_aspect=False)  # it's * 2.0 because blender can't tell size of a unit cube :)

            bpy.ops.object.editmode_toggle()
            tob.data.uv_layers.active = tob.data.uv_layers['automap']
            tob.data.uv_layers["automap"].active_render = True
            # this by now works only for thumbnail preview, but should be extended to work on arbitrary objects.
            # by now, it takes the basic uv map = 1 meter. also, it now doeasn't respect more materials on one object,
            # it just scales whole UV.
            if just_scale:
                scale_uvs(tob, scale=Vector((1 / tex_size, 1 / tex_size)))
            bpy.context.view_layer.objects.active = actob


def name_update():
    props = get_upload_props()
    if props.name_old != props.name:
        props.name_changed = True
        props.name_old = props.name
        nname = props.name.strip()
        nname = nname.replace('_', ' ')

        if nname.isupper():
            nname = nname.lower()
        nname = nname[0].upper() + nname[1:]
        props.name = nname
        # here we need to fix the name for blender data = ' or " give problems in path evaluation down the road.
    fname = props.name
    fname = fname.replace('\'', '')
    fname = fname.replace('\"', '')
    asset = get_active_asset()
    asset.name = fname


def params_to_dict(params):
    params_dict = {}
    for p in params:
        params_dict[p['parameterType']] = p['value']
    return params_dict


def dict_to_params(inputs, parameters=None):
    if parameters == None:
        parameters = []
    for k in inputs.keys():
        if type(inputs[k]) == list:
            strlist = ""
            for idx, s in enumerate(inputs[k]):
                strlist += s
                if idx < len(inputs[k]) - 1:
                    strlist += ','

            value = "%s" % strlist
        elif type(inputs[k]) != bool:
            value = inputs[k]
        else:
            value = str(inputs[k])
        parameters.append(
            {
                "parameterType": k,
                "value": value
            })
    return parameters


def user_logged_in():
    a = bpy.context.window_manager.get('bkit profile')
    if a is not None:
        return True
    return False


def profile_is_validator():
    a = bpy.context.window_manager.get('bkit profile')
    if a is not None and a['user'].get('exmenu'):
        return True
    return False


def guard_from_crash():
    '''Blender tends to crash when trying to run some functions with the addon going through unregistration process.'''
    if bpy.context.preferences.addons.get('blenderkit') is None:
        return False;
    if bpy.context.preferences.addons['blenderkit'].preferences is None:
        return False;
    return True


<<<<<<< HEAD
def get_largest_area( area_type = 'VIEW_3D'):
=======
def get_largest_area(area_type='VIEW_3D'):
>>>>>>> 2f73d67f
    maxsurf = 0
    maxa = None
    maxw = None
    region = None
    for w in bpy.context.window_manager.windows:
        for a in w.screen.areas:
            if a.type == area_type:
                asurf = a.width * a.height
                if asurf > maxsurf:
                    maxa = a
                    maxw = w
                    maxsurf = asurf

                    for r in a.regions:
                        if r.type == 'WINDOW':
                            region = r
    global active_area, active_window, active_region
    active_window = maxw
    active_area = maxa
    active_region = region
    return maxw, maxa, region

<<<<<<< HEAD
def get_fake_context(context, area_type = 'VIEW_3D'):
    C_dict = context.copy()
    C_dict.update(region='WINDOW')
    if context.area is None or context.area.type != area_type:
        w, a, r = get_largest_area(area_type = area_type)
=======

def get_fake_context(context, area_type='VIEW_3D'):
    C_dict = {}  # context.copy() #context.copy was a source of problems - incompatibility with addons that also define context
    C_dict.update(region='WINDOW')
    if context.area is None or context.area.type != area_type:
        w, a, r = get_largest_area(area_type=area_type)
>>>>>>> 2f73d67f

        override = {'window': w, 'screen': w.screen, 'area': a, 'region': r}
        C_dict.update(override)
        # print(w,a,r)
    return C_dict


def label_multiline(layout, text='', icon='NONE', width=-1):
    ''' draw a ui label, but try to split it in multiple lines.'''
    if text.strip() == '':
        return
    lines = text.split('\n')
    if width > 0:
        threshold = int(width / 5.5)
    else:
        threshold = 35
    maxlines = 8
    li = 0
    for l in lines:
        while len(l) > threshold:
            i = l.rfind(' ', 0, threshold)
            if i < 1:
                i = threshold
            l1 = l[:i]
            layout.label(text=l1, icon=icon)
            icon = 'NONE'
            l = l[i:].lstrip()
            li += 1
            if li > maxlines:
                break;
        if li > maxlines:
            break;
        layout.label(text=l, icon=icon)
        icon = 'NONE'<|MERGE_RESOLUTION|>--- conflicted
+++ resolved
@@ -626,11 +626,7 @@
     return True
 
 
-<<<<<<< HEAD
-def get_largest_area( area_type = 'VIEW_3D'):
-=======
 def get_largest_area(area_type='VIEW_3D'):
->>>>>>> 2f73d67f
     maxsurf = 0
     maxa = None
     maxw = None
@@ -653,20 +649,12 @@
     active_region = region
     return maxw, maxa, region
 
-<<<<<<< HEAD
-def get_fake_context(context, area_type = 'VIEW_3D'):
-    C_dict = context.copy()
-    C_dict.update(region='WINDOW')
-    if context.area is None or context.area.type != area_type:
-        w, a, r = get_largest_area(area_type = area_type)
-=======
 
 def get_fake_context(context, area_type='VIEW_3D'):
     C_dict = {}  # context.copy() #context.copy was a source of problems - incompatibility with addons that also define context
     C_dict.update(region='WINDOW')
     if context.area is None or context.area.type != area_type:
         w, a, r = get_largest_area(area_type=area_type)
->>>>>>> 2f73d67f
 
         override = {'window': w, 'screen': w.screen, 'area': a, 'region': r}
         C_dict.update(override)
