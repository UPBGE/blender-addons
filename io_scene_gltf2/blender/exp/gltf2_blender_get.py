# SPDX-FileCopyrightText: 2018-2021 The glTF-Blender-IO authors
#
# SPDX-License-Identifier: Apache-2.0

import bpy

def get_animation_target(action_group: bpy.types.ActionGroup):
    return action_group.channels[0].data_path.split('.')[-1]


def get_object_from_datapath(blender_object, data_path: str):
    if "." in data_path:
        # gives us: ('modifiers["Subsurf"]', 'levels')
        path_prop, path_attr = data_path.rsplit(".", 1)

        # same as: prop = obj.modifiers["Subsurf"]
        if path_attr in ["rotation", "scale", "location",
                         "rotation_axis_angle", "rotation_euler", "rotation_quaternion"]:
            prop = blender_object.path_resolve(path_prop)
        else:
            prop = blender_object.path_resolve(data_path)
    else:
        prop = blender_object
        # single attribute such as name, location... etc
        # path_attr = data_path

<<<<<<< HEAD
    return prop
=======
    return prop


def get_node_socket(blender_material, type, name):
    """
    For a given material input name, retrieve the corresponding node tree socket for a given node type.

    :param blender_material: a blender material for which to get the socket
    :return: a blender NodeSocket for a given type
    """
    nodes = [n for n in blender_material.node_tree.nodes if isinstance(n, type) and not n.mute]
    nodes = [node for node in nodes if check_if_is_linked_to_active_output(node.outputs[0])]
    inputs = sum([[input for input in node.inputs if input.name == name] for node in nodes], [])
    if inputs:
        return inputs[0]
    return None


def get_socket(blender_material: bpy.types.Material, name: str, volume=False):
    """
    For a given material input name, retrieve the corresponding node tree socket.

    :param blender_material: a blender material for which to get the socket
    :param name: the name of the socket
    :return: a blender NodeSocket
    """
    if blender_material.node_tree and blender_material.use_nodes:
        #i = [input for input in blender_material.node_tree.inputs]
        #o = [output for output in blender_material.node_tree.outputs]
        if name == "Emissive":
            # Check for a dedicated Emission node first, it must supersede the newer built-in one
            # because the newer one is always present in all Principled BSDF materials.
            emissive_socket = get_node_socket(blender_material, bpy.types.ShaderNodeEmission, "Color")
            if emissive_socket:
                return emissive_socket
            # If a dedicated Emission node was not found, fall back to the Principled BSDF Emission Color socket.
            name = "Emission Color"
            type = bpy.types.ShaderNodeBsdfPrincipled
        elif name == "Background":
            type = bpy.types.ShaderNodeBackground
            name = "Color"
        else:
            if volume is False:
                type = bpy.types.ShaderNodeBsdfPrincipled
            else:
                type = bpy.types.ShaderNodeVolumeAbsorption

        return get_node_socket(blender_material, type, name)

    return None


def get_socket_old(blender_material: bpy.types.Material, name: str):
    """
    For a given material input name, retrieve the corresponding node tree socket in the special glTF node group.

    :param blender_material: a blender material for which to get the socket
    :param name: the name of the socket
    :return: a blender NodeSocket
    """
    gltf_node_group_names = [get_gltf_node_name().lower(), get_gltf_node_old_name().lower()]
    if blender_material.node_tree and blender_material.use_nodes:
        # Some weird node groups with missing datablock can have no node_tree, so checking n.node_tree (See #1797)
        nodes = [n for n in blender_material.node_tree.nodes if \
            isinstance(n, bpy.types.ShaderNodeGroup) and \
            n.node_tree is not None and
            (n.node_tree.name.startswith('glTF Metallic Roughness') or n.node_tree.name.lower() in gltf_node_group_names)]
        inputs = sum([[input for input in node.inputs if input.name == name] for node in nodes], [])
        if inputs:
            return inputs[0]

    return None

def check_if_is_linked_to_active_output(shader_socket):
    for link in shader_socket.links:
        if isinstance(link.to_node, bpy.types.ShaderNodeOutputMaterial) and link.to_node.is_active_output is True:
            return True

        if len(link.to_node.outputs) > 0: # ignore non active output, not having output sockets
            ret = check_if_is_linked_to_active_output(link.to_node.outputs[0]) # recursive until find an output material node
            if ret is True:
                return True

    return False

def find_shader_image_from_shader_socket(shader_socket, max_hops=10):
    """Find any ShaderNodeTexImage in the path from the socket."""
    if shader_socket is None:
        return None

    if max_hops <= 0:
        return None

    for link in shader_socket.links:
        if isinstance(link.from_node, bpy.types.ShaderNodeTexImage):
            return link.from_node

        for socket in link.from_node.inputs.values():
            image = find_shader_image_from_shader_socket(shader_socket=socket, max_hops=max_hops - 1)
            if image is not None:
                return image

    return None


def get_texture_transform_from_mapping_node(mapping_node):
    if mapping_node.vector_type not in ["TEXTURE", "POINT", "VECTOR"]:
        gltf2_io_debug.print_console("WARNING",
            "Skipping exporting texture transform because it had type " +
            mapping_node.vector_type + "; recommend using POINT instead"
        )
        return None


    rotation_0, rotation_1 = mapping_node.inputs['Rotation'].default_value[0], mapping_node.inputs['Rotation'].default_value[1]
    if  rotation_0 or rotation_1:
        # TODO: can we handle this?
        gltf2_io_debug.print_console("WARNING",
            "Skipping exporting texture transform because it had non-zero "
            "rotations in the X/Y direction; only a Z rotation can be exported!"
        )
        return None

    mapping_transform = {}
    if mapping_node.vector_type != "VECTOR":
        mapping_transform["offset"] = [mapping_node.inputs['Location'].default_value[0], mapping_node.inputs['Location'].default_value[1]]
    mapping_transform["rotation"] = mapping_node.inputs['Rotation'].default_value[2]
    mapping_transform["scale"] = [mapping_node.inputs['Scale'].default_value[0], mapping_node.inputs['Scale'].default_value[1]]

    if mapping_node.vector_type == "TEXTURE":
        # This means use the inverse of the TRS transform.
        def inverted(mapping_transform):
            offset = mapping_transform["offset"]
            rotation = mapping_transform["rotation"]
            scale = mapping_transform["scale"]

            # Inverse of a TRS is not always a TRS. This function will be right
            # at least when the following don't occur.
            if abs(rotation) > 1e-5 and abs(scale[0] - scale[1]) > 1e-5:
                return None
            if abs(scale[0]) < 1e-5 or abs(scale[1]) < 1e-5:
                return None

            new_offset = Matrix.Rotation(-rotation, 3, 'Z') @ Vector((-offset[0], -offset[1], 1))
            new_offset[0] /= scale[0]; new_offset[1] /= scale[1]
            return {
                "offset": new_offset[0:2],
                "rotation": -rotation,
                "scale": [1/scale[0], 1/scale[1]],
            }

        mapping_transform = inverted(mapping_transform)
        if mapping_transform is None:
            gltf2_io_debug.print_console("WARNING",
                "Skipping exporting texture transform with type TEXTURE because "
                "we couldn't convert it to TRS; recommend using POINT instead"
            )
            return None

    elif mapping_node.vector_type == "VECTOR":
        # Vectors don't get translated
        mapping_transform["offset"] = [0, 0]

    texture_transform = texture_transform_blender_to_gltf(mapping_transform)

    if all([component == 0 for component in texture_transform["offset"]]):
        del(texture_transform["offset"])
    if all([component == 1 for component in texture_transform["scale"]]):
        del(texture_transform["scale"])
    if texture_transform["rotation"] == 0:
        del(texture_transform["rotation"])

    if len(texture_transform) == 0:
        return None

    return texture_transform


def get_node(data_path):
    """Return Blender node on a given Blender data path."""
    if data_path is None:
        return None

    index = data_path.find("[\"")
    if (index == -1):
        return None

    node_name = data_path[(index + 2):]

    index = node_name.find("\"")
    if (index == -1):
        return None

    return node_name[:(index)]


def get_factor_from_socket(socket, kind):
    """
    For baseColorFactor, metallicFactor, etc.
    Get a constant value from a socket, or a constant value
    from a MULTIPLY node just before the socket.
    kind is either 'RGB' or 'VALUE'.
    """
    fac = get_const_from_socket(socket, kind)
    if fac is not None:
        return fac

    node = previous_node(socket)
    if node is not None:
        x1, x2 = None, None
        if kind == 'RGB':
            if node.type == 'MIX' and node.data_type == "RGBA" and node.blend_type == 'MULTIPLY':
                # TODO: handle factor in inputs[0]?
                x1 = get_const_from_socket(node.inputs[6], kind)
                x2 = get_const_from_socket(node.inputs[7], kind)
        if kind == 'VALUE':
            if node.type == 'MATH' and node.operation == 'MULTIPLY':
                x1 = get_const_from_socket(node.inputs[0], kind)
                x2 = get_const_from_socket(node.inputs[1], kind)
        if x1 is not None and x2 is None: return x1
        if x2 is not None and x1 is None: return x2

    return None

def get_const_from_default_value_socket(socket, kind):
    if kind == 'RGB':
        if socket.type != 'RGBA': return None
        return list(socket.default_value)[:3]
    if kind == 'VALUE':
        if socket.type != 'VALUE': return None
        return socket.default_value
    return None


def get_const_from_socket(socket, kind):
    if not socket.is_linked:
        if kind == 'RGB':
            if socket.type != 'RGBA': return None
            return list(socket.default_value)[:3]
        if kind == 'VALUE':
            if socket.type != 'VALUE': return None
            return socket.default_value

    # Handle connection to a constant RGB/Value node
    prev_node = previous_node(socket)
    if prev_node is not None:
        if kind == 'RGB' and prev_node.type == 'RGB':
            return list(prev_node.outputs[0].default_value)[:3]
        if kind == 'VALUE' and prev_node.type == 'VALUE':
            return prev_node.outputs[0].default_value

    return None


def previous_socket(socket):
    while True:
        if not socket.is_linked:
            return None

        from_socket = socket.links[0].from_socket

        # Skip over reroute nodes
        if from_socket.node.type == 'REROUTE':
            socket = from_socket.node.inputs[0]
            continue

        return from_socket


def previous_node(socket):
    prev_socket = previous_socket(socket)
    if prev_socket is not None:
        return prev_socket.node
    return None

def get_tex_from_socket(socket):
    result = gltf2_blender_search_node_tree.from_socket(
        socket,
        gltf2_blender_search_node_tree.FilterByType(bpy.types.ShaderNodeTexImage))
    if not result:
        return None
    if result[0].shader_node.image is None:
        return None
    return result[0]

def has_image_node_from_socket(socket):
    return get_tex_from_socket(socket) is not None

def image_tex_is_valid_from_socket(socket):
    res = get_tex_from_socket(socket)
    return res is not None and res.shader_node.image is not None and res.shader_node.image.channels != 0
>>>>>>> 3e86a0f5
<|MERGE_RESOLUTION|>--- conflicted
+++ resolved
@@ -24,298 +24,4 @@
         # single attribute such as name, location... etc
         # path_attr = data_path
 
-<<<<<<< HEAD
     return prop
-=======
-    return prop
-
-
-def get_node_socket(blender_material, type, name):
-    """
-    For a given material input name, retrieve the corresponding node tree socket for a given node type.
-
-    :param blender_material: a blender material for which to get the socket
-    :return: a blender NodeSocket for a given type
-    """
-    nodes = [n for n in blender_material.node_tree.nodes if isinstance(n, type) and not n.mute]
-    nodes = [node for node in nodes if check_if_is_linked_to_active_output(node.outputs[0])]
-    inputs = sum([[input for input in node.inputs if input.name == name] for node in nodes], [])
-    if inputs:
-        return inputs[0]
-    return None
-
-
-def get_socket(blender_material: bpy.types.Material, name: str, volume=False):
-    """
-    For a given material input name, retrieve the corresponding node tree socket.
-
-    :param blender_material: a blender material for which to get the socket
-    :param name: the name of the socket
-    :return: a blender NodeSocket
-    """
-    if blender_material.node_tree and blender_material.use_nodes:
-        #i = [input for input in blender_material.node_tree.inputs]
-        #o = [output for output in blender_material.node_tree.outputs]
-        if name == "Emissive":
-            # Check for a dedicated Emission node first, it must supersede the newer built-in one
-            # because the newer one is always present in all Principled BSDF materials.
-            emissive_socket = get_node_socket(blender_material, bpy.types.ShaderNodeEmission, "Color")
-            if emissive_socket:
-                return emissive_socket
-            # If a dedicated Emission node was not found, fall back to the Principled BSDF Emission Color socket.
-            name = "Emission Color"
-            type = bpy.types.ShaderNodeBsdfPrincipled
-        elif name == "Background":
-            type = bpy.types.ShaderNodeBackground
-            name = "Color"
-        else:
-            if volume is False:
-                type = bpy.types.ShaderNodeBsdfPrincipled
-            else:
-                type = bpy.types.ShaderNodeVolumeAbsorption
-
-        return get_node_socket(blender_material, type, name)
-
-    return None
-
-
-def get_socket_old(blender_material: bpy.types.Material, name: str):
-    """
-    For a given material input name, retrieve the corresponding node tree socket in the special glTF node group.
-
-    :param blender_material: a blender material for which to get the socket
-    :param name: the name of the socket
-    :return: a blender NodeSocket
-    """
-    gltf_node_group_names = [get_gltf_node_name().lower(), get_gltf_node_old_name().lower()]
-    if blender_material.node_tree and blender_material.use_nodes:
-        # Some weird node groups with missing datablock can have no node_tree, so checking n.node_tree (See #1797)
-        nodes = [n for n in blender_material.node_tree.nodes if \
-            isinstance(n, bpy.types.ShaderNodeGroup) and \
-            n.node_tree is not None and
-            (n.node_tree.name.startswith('glTF Metallic Roughness') or n.node_tree.name.lower() in gltf_node_group_names)]
-        inputs = sum([[input for input in node.inputs if input.name == name] for node in nodes], [])
-        if inputs:
-            return inputs[0]
-
-    return None
-
-def check_if_is_linked_to_active_output(shader_socket):
-    for link in shader_socket.links:
-        if isinstance(link.to_node, bpy.types.ShaderNodeOutputMaterial) and link.to_node.is_active_output is True:
-            return True
-
-        if len(link.to_node.outputs) > 0: # ignore non active output, not having output sockets
-            ret = check_if_is_linked_to_active_output(link.to_node.outputs[0]) # recursive until find an output material node
-            if ret is True:
-                return True
-
-    return False
-
-def find_shader_image_from_shader_socket(shader_socket, max_hops=10):
-    """Find any ShaderNodeTexImage in the path from the socket."""
-    if shader_socket is None:
-        return None
-
-    if max_hops <= 0:
-        return None
-
-    for link in shader_socket.links:
-        if isinstance(link.from_node, bpy.types.ShaderNodeTexImage):
-            return link.from_node
-
-        for socket in link.from_node.inputs.values():
-            image = find_shader_image_from_shader_socket(shader_socket=socket, max_hops=max_hops - 1)
-            if image is not None:
-                return image
-
-    return None
-
-
-def get_texture_transform_from_mapping_node(mapping_node):
-    if mapping_node.vector_type not in ["TEXTURE", "POINT", "VECTOR"]:
-        gltf2_io_debug.print_console("WARNING",
-            "Skipping exporting texture transform because it had type " +
-            mapping_node.vector_type + "; recommend using POINT instead"
-        )
-        return None
-
-
-    rotation_0, rotation_1 = mapping_node.inputs['Rotation'].default_value[0], mapping_node.inputs['Rotation'].default_value[1]
-    if  rotation_0 or rotation_1:
-        # TODO: can we handle this?
-        gltf2_io_debug.print_console("WARNING",
-            "Skipping exporting texture transform because it had non-zero "
-            "rotations in the X/Y direction; only a Z rotation can be exported!"
-        )
-        return None
-
-    mapping_transform = {}
-    if mapping_node.vector_type != "VECTOR":
-        mapping_transform["offset"] = [mapping_node.inputs['Location'].default_value[0], mapping_node.inputs['Location'].default_value[1]]
-    mapping_transform["rotation"] = mapping_node.inputs['Rotation'].default_value[2]
-    mapping_transform["scale"] = [mapping_node.inputs['Scale'].default_value[0], mapping_node.inputs['Scale'].default_value[1]]
-
-    if mapping_node.vector_type == "TEXTURE":
-        # This means use the inverse of the TRS transform.
-        def inverted(mapping_transform):
-            offset = mapping_transform["offset"]
-            rotation = mapping_transform["rotation"]
-            scale = mapping_transform["scale"]
-
-            # Inverse of a TRS is not always a TRS. This function will be right
-            # at least when the following don't occur.
-            if abs(rotation) > 1e-5 and abs(scale[0] - scale[1]) > 1e-5:
-                return None
-            if abs(scale[0]) < 1e-5 or abs(scale[1]) < 1e-5:
-                return None
-
-            new_offset = Matrix.Rotation(-rotation, 3, 'Z') @ Vector((-offset[0], -offset[1], 1))
-            new_offset[0] /= scale[0]; new_offset[1] /= scale[1]
-            return {
-                "offset": new_offset[0:2],
-                "rotation": -rotation,
-                "scale": [1/scale[0], 1/scale[1]],
-            }
-
-        mapping_transform = inverted(mapping_transform)
-        if mapping_transform is None:
-            gltf2_io_debug.print_console("WARNING",
-                "Skipping exporting texture transform with type TEXTURE because "
-                "we couldn't convert it to TRS; recommend using POINT instead"
-            )
-            return None
-
-    elif mapping_node.vector_type == "VECTOR":
-        # Vectors don't get translated
-        mapping_transform["offset"] = [0, 0]
-
-    texture_transform = texture_transform_blender_to_gltf(mapping_transform)
-
-    if all([component == 0 for component in texture_transform["offset"]]):
-        del(texture_transform["offset"])
-    if all([component == 1 for component in texture_transform["scale"]]):
-        del(texture_transform["scale"])
-    if texture_transform["rotation"] == 0:
-        del(texture_transform["rotation"])
-
-    if len(texture_transform) == 0:
-        return None
-
-    return texture_transform
-
-
-def get_node(data_path):
-    """Return Blender node on a given Blender data path."""
-    if data_path is None:
-        return None
-
-    index = data_path.find("[\"")
-    if (index == -1):
-        return None
-
-    node_name = data_path[(index + 2):]
-
-    index = node_name.find("\"")
-    if (index == -1):
-        return None
-
-    return node_name[:(index)]
-
-
-def get_factor_from_socket(socket, kind):
-    """
-    For baseColorFactor, metallicFactor, etc.
-    Get a constant value from a socket, or a constant value
-    from a MULTIPLY node just before the socket.
-    kind is either 'RGB' or 'VALUE'.
-    """
-    fac = get_const_from_socket(socket, kind)
-    if fac is not None:
-        return fac
-
-    node = previous_node(socket)
-    if node is not None:
-        x1, x2 = None, None
-        if kind == 'RGB':
-            if node.type == 'MIX' and node.data_type == "RGBA" and node.blend_type == 'MULTIPLY':
-                # TODO: handle factor in inputs[0]?
-                x1 = get_const_from_socket(node.inputs[6], kind)
-                x2 = get_const_from_socket(node.inputs[7], kind)
-        if kind == 'VALUE':
-            if node.type == 'MATH' and node.operation == 'MULTIPLY':
-                x1 = get_const_from_socket(node.inputs[0], kind)
-                x2 = get_const_from_socket(node.inputs[1], kind)
-        if x1 is not None and x2 is None: return x1
-        if x2 is not None and x1 is None: return x2
-
-    return None
-
-def get_const_from_default_value_socket(socket, kind):
-    if kind == 'RGB':
-        if socket.type != 'RGBA': return None
-        return list(socket.default_value)[:3]
-    if kind == 'VALUE':
-        if socket.type != 'VALUE': return None
-        return socket.default_value
-    return None
-
-
-def get_const_from_socket(socket, kind):
-    if not socket.is_linked:
-        if kind == 'RGB':
-            if socket.type != 'RGBA': return None
-            return list(socket.default_value)[:3]
-        if kind == 'VALUE':
-            if socket.type != 'VALUE': return None
-            return socket.default_value
-
-    # Handle connection to a constant RGB/Value node
-    prev_node = previous_node(socket)
-    if prev_node is not None:
-        if kind == 'RGB' and prev_node.type == 'RGB':
-            return list(prev_node.outputs[0].default_value)[:3]
-        if kind == 'VALUE' and prev_node.type == 'VALUE':
-            return prev_node.outputs[0].default_value
-
-    return None
-
-
-def previous_socket(socket):
-    while True:
-        if not socket.is_linked:
-            return None
-
-        from_socket = socket.links[0].from_socket
-
-        # Skip over reroute nodes
-        if from_socket.node.type == 'REROUTE':
-            socket = from_socket.node.inputs[0]
-            continue
-
-        return from_socket
-
-
-def previous_node(socket):
-    prev_socket = previous_socket(socket)
-    if prev_socket is not None:
-        return prev_socket.node
-    return None
-
-def get_tex_from_socket(socket):
-    result = gltf2_blender_search_node_tree.from_socket(
-        socket,
-        gltf2_blender_search_node_tree.FilterByType(bpy.types.ShaderNodeTexImage))
-    if not result:
-        return None
-    if result[0].shader_node.image is None:
-        return None
-    return result[0]
-
-def has_image_node_from_socket(socket):
-    return get_tex_from_socket(socket) is not None
-
-def image_tex_is_valid_from_socket(socket):
-    res = get_tex_from_socket(socket)
-    return res is not None and res.shader_node.image is not None and res.shader_node.image.channels != 0
->>>>>>> 3e86a0f5
