# SPDX-License-Identifier: Apache-2.0
# Copyright 2018-2021 The glTF-Blender-IO authors.

bl_info = {
    'name': 'glTF 2.0 format',
    'author': 'Julien Duroure, Scurest, Norbert Nopper, Urs Hanselmann, Moritz Becher, Benjamin Schmithüsen, Jim Eckerlein, and many external contributors',
<<<<<<< HEAD
    "version": (3, 4, 9),
=======
    "version": (3, 3, 27),
>>>>>>> e0d33461
    'blender': (3, 3, 0),
    'location': 'File > Import-Export',
    'description': 'Import-Export as glTF 2.0',
    'warning': '',
    'doc_url': "{BLENDER_MANUAL_URL}/addons/import_export/scene_gltf2.html",
    'tracker_url': "https://github.com/KhronosGroup/glTF-Blender-IO/issues/",
    'support': 'OFFICIAL',
    'category': 'Import-Export',
}

def get_version_string():
    return str(bl_info['version'][0]) + '.' + str(bl_info['version'][1]) + '.' + str(bl_info['version'][2])

#
# Script reloading (if the user calls 'Reload Scripts' from Blender)
#

def reload_package(module_dict_main):
    import importlib
    from pathlib import Path

    def reload_package_recursive(current_dir, module_dict):
        for path in current_dir.iterdir():
            if "__init__" in str(path) or path.stem not in module_dict:
                continue

            if path.is_file() and path.suffix == ".py":
                importlib.reload(module_dict[path.stem])
            elif path.is_dir():
                reload_package_recursive(path, module_dict[path.stem].__dict__)

    reload_package_recursive(Path(__file__).parent, module_dict_main)


if "bpy" in locals():
    reload_package(locals())

import bpy
from bpy.props import (StringProperty,
                       BoolProperty,
                       EnumProperty,
                       IntProperty,
                       CollectionProperty)
from bpy.types import Operator
from bpy_extras.io_utils import ImportHelper, ExportHelper


#
#  Functions / Classes.
#

exporter_extension_panel_unregister_functors = []
importer_extension_panel_unregister_functors = []


def ensure_filepath_matches_export_format(filepath, export_format):
    import os
    filename = os.path.basename(filepath)
    if not filename:
        return filepath

    stem, ext = os.path.splitext(filename)
    if stem.startswith('.') and not ext:
        stem, ext = '', stem

    desired_ext = '.glb' if export_format == 'GLB' else '.gltf'
    ext_lower = ext.lower()
    if ext_lower not in ['.glb', '.gltf']:
        return filepath + desired_ext
    elif ext_lower != desired_ext:
        filepath = filepath[:-len(ext)]  # strip off ext
        return filepath + desired_ext
    else:
        return filepath


def on_export_format_changed(self, context):
    # Update the filename in the file browser when the format (.glb/.gltf)
    # changes
    sfile = context.space_data
    if not isinstance(sfile, bpy.types.SpaceFileBrowser):
        return
    if not sfile.active_operator:
        return
    if sfile.active_operator.bl_idname != "EXPORT_SCENE_OT_gltf":
        return

    sfile.params.filename = ensure_filepath_matches_export_format(
        sfile.params.filename,
        self.export_format,
    )


class ExportGLTF2_Base:
    # TODO: refactor to avoid boilerplate

    def __init__(self):
        from io_scene_gltf2.io.com import gltf2_io_draco_compression_extension
        self.is_draco_available = gltf2_io_draco_compression_extension.dll_exists()

    bl_options = {'PRESET'}

    export_format: EnumProperty(
        name='Format',
        items=(('GLB', 'glTF Binary (.glb)',
                'Exports a single file, with all data packed in binary form. '
                'Most efficient and portable, but more difficult to edit later'),
               ('GLTF_SEPARATE', 'glTF Separate (.gltf + .bin + textures)',
                'Exports multiple files, with separate JSON, binary and texture data. '
                'Easiest to edit later'),
                ('GLTF_EMBEDDED', 'glTF Embedded (.gltf)',
                 'Exports a single file, with all data packed in JSON. '
                 'Less efficient than binary, but easier to edit later')),
        description=(
            'Output format and embedding options. Binary is most efficient, '
            'but JSON (embedded or separate) may be easier to edit later'
        ),
        default='GLB',
        update=on_export_format_changed,
    )

    ui_tab: EnumProperty(
        items=(('GENERAL', "General", "General settings"),
               ('MESHES', "Meshes", "Mesh settings"),
               ('OBJECTS', "Objects", "Object settings"),
               ('ANIMATION', "Animation", "Animation settings")),
        name="ui_tab",
        description="Export setting categories",
    )

    export_copyright: StringProperty(
        name='Copyright',
        description='Legal rights and conditions for the model',
        default=''
    )

    export_image_format: EnumProperty(
        name='Images',
        items=(('AUTO', 'Automatic',
                'Save PNGs as PNGs and JPEGs as JPEGs. '
                'If neither one, use PNG'),
                ('JPEG', 'JPEG Format (.jpg)',
                'Save images as JPEGs. (Images that need alpha are saved as PNGs though.) '
                'Be aware of a possible loss in quality'),
                ('NONE', 'None',
                 'Don\'t export images'),
               ),
        description=(
            'Output format for images. PNG is lossless and generally preferred, but JPEG might be preferable for web '
            'applications due to the smaller file size. Alternatively they can be omitted if they are not needed'
        ),
        default='AUTO'
    )

    export_texture_dir: StringProperty(
        name='Textures',
        description='Folder to place texture files in. Relative to the .gltf file',
        default='',
    )

    export_keep_originals: BoolProperty(
        name='Keep original',
        description=('Keep original textures files if possible. '
                     'WARNING: if you use more than one texture, '
                     'where pbr standard requires only one, only one texture will be used. '
                     'This can lead to unexpected results'
        ),
        default=False,
    )

    export_texcoords: BoolProperty(
        name='UVs',
        description='Export UVs (texture coordinates) with meshes',
        default=True
    )

    export_normals: BoolProperty(
        name='Normals',
        description='Export vertex normals with meshes',
        default=True
    )

    export_draco_mesh_compression_enable: BoolProperty(
        name='Draco mesh compression',
        description='Compress mesh using Draco',
        default=False
    )

    export_draco_mesh_compression_level: IntProperty(
        name='Compression level',
        description='Compression level (0 = most speed, 6 = most compression, higher values currently not supported)',
        default=6,
        min=0,
        max=10
    )

    export_draco_position_quantization: IntProperty(
        name='Position quantization bits',
        description='Quantization bits for position values (0 = no quantization)',
        default=14,
        min=0,
        max=30
    )

    export_draco_normal_quantization: IntProperty(
        name='Normal quantization bits',
        description='Quantization bits for normal values (0 = no quantization)',
        default=10,
        min=0,
        max=30
    )

    export_draco_texcoord_quantization: IntProperty(
        name='Texcoord quantization bits',
        description='Quantization bits for texture coordinate values (0 = no quantization)',
        default=12,
        min=0,
        max=30
    )

    export_draco_color_quantization: IntProperty(
        name='Color quantization bits',
        description='Quantization bits for color values (0 = no quantization)',
        default=10,
        min=0,
        max=30
    )

    export_draco_generic_quantization: IntProperty(
        name='Generic quantization bits',
        description='Quantization bits for generic coordinate values like weights or joints (0 = no quantization)',
        default=12,
        min=0,
        max=30
    )

    export_tangents: BoolProperty(
        name='Tangents',
        description='Export vertex tangents with meshes',
        default=False
    )

    export_materials: EnumProperty(
        name='Materials',
        items=(('EXPORT', 'Export',
        'Export all materials used by included objects'),
        ('PLACEHOLDER', 'Placeholder',
        'Do not export materials, but write multiple primitive groups per mesh, keeping material slot information'),
        ('NONE', 'No export',
        'Do not export materials, and combine mesh primitive groups, losing material slot information')),
        description='Export materials ',
        default='EXPORT'
    )

    export_original_specular: BoolProperty(
        name='Export original PBR Specular',
        description=(
            'Export original glTF PBR Specular, instead of Blender Principled Shader Specular'
        ),
        default=False,
    )

    export_colors: BoolProperty(
        name='Vertex Colors',
        description='Export vertex colors with meshes',
        default=True
    )

    use_mesh_edges: BoolProperty(
        name='Loose Edges',
        description=(
            'Export loose edges as lines, using the material from the first material slot'
        ),
        default=False,
    )

    use_mesh_vertices: BoolProperty(
        name='Loose Points',
        description=(
            'Export loose points as glTF points, using the material from the first material slot'
        ),
        default=False,
    )

    export_cameras: BoolProperty(
        name='Cameras',
        description='Export cameras',
        default=False
    )

    use_selection: BoolProperty(
        name='Selected Objects',
        description='Export selected objects only',
        default=False
    )

    use_visible: BoolProperty(
        name='Visible Objects',
        description='Export visible objects only',
        default=False
    )

    use_renderable: BoolProperty(
        name='Renderable Objects',
        description='Export renderable objects only',
        default=False
    )

    use_active_collection: BoolProperty(
        name='Active Collection',
        description='Export objects in the active collection only',
        default=False
    )

    use_active_scene: BoolProperty(
        name='Active Scene',
        description='Export active scene only',
        default=False
    )

    export_extras: BoolProperty(
        name='Custom Properties',
        description='Export custom properties as glTF extras',
        default=False
    )

    export_yup: BoolProperty(
        name='+Y Up',
        description='Export using glTF convention, +Y up',
        default=True
    )

    export_apply: BoolProperty(
        name='Apply Modifiers',
        description='Apply modifiers (excluding Armatures) to mesh objects -'
                    'WARNING: prevents exporting shape keys',
        default=False
    )

    export_animations: BoolProperty(
        name='Animations',
        description='Exports active actions and NLA tracks as glTF animations',
        default=True
    )

    export_frame_range: BoolProperty(
        name='Limit to Playback Range',
        description='Clips animations to selected playback range',
        default=True
    )

    export_frame_step: IntProperty(
        name='Sampling Rate',
        description='How often to evaluate animated values (in frames)',
        default=1,
        min=1,
        max=120
    )

    export_force_sampling: BoolProperty(
        name='Always Sample Animations',
        description='Apply sampling to all animations',
        default=True
    )

    export_nla_strips: BoolProperty(
        name='Group by NLA Track',
        description=(
            "When on, multiple actions become part of the same glTF animation if "
            "they're pushed onto NLA tracks with the same name. "
            "When off, all the currently assigned actions become one glTF animation"
        ),
        default=True
    )

    export_nla_strips_merged_animation_name: StringProperty(
        name='Merged Animation Name',
        description=(
            "Name of single glTF animation to be exported"
        ),
        default='Animation'
    )

    export_def_bones: BoolProperty(
        name='Export Deformation Bones Only',
        description='Export Deformation bones only',
        default=False
    )

    optimize_animation_size: BoolProperty(
        name='Optimize Animation Size',
        description=(
            "Reduce exported file-size by removing duplicate keyframes"
            "(can cause problems with stepped animation)"
        ),
        default=False
    )

    export_anim_single_armature: BoolProperty(
        name='Export all Armature Actions',
        description=(
            "Export all actions, bound to a single armature. "
            "WARNING: Option does not support exports including multiple armatures"
        ),
        default=True
    )

    export_current_frame: BoolProperty(
        name='Use Current Frame',
        description='Export the scene in the current animation frame',
        default=False
    )

    export_skins: BoolProperty(
        name='Skinning',
        description='Export skinning (armature) data',
        default=True
    )

    export_all_influences: BoolProperty(
        name='Include All Bone Influences',
        description='Allow >4 joint vertex influences. Models may appear incorrectly in many viewers',
        default=False
    )

    export_morph: BoolProperty(
        name='Shape Keys',
        description='Export shape keys (morph targets)',
        default=True
    )

    export_morph_normal: BoolProperty(
        name='Shape Key Normals',
        description='Export vertex normals with shape keys (morph targets)',
        default=True
    )

    export_morph_tangent: BoolProperty(
        name='Shape Key Tangents',
        description='Export vertex tangents with shape keys (morph targets)',
        default=False
    )

    export_lights: BoolProperty(
        name='Punctual Lights',
        description='Export directional, point, and spot lights. '
                    'Uses "KHR_lights_punctual" glTF extension',
        default=False
    )

    will_save_settings: BoolProperty(
        name='Remember Export Settings',
        description='Store glTF export settings in the Blender project',
        default=False)

    # Custom scene property for saving settings
    scene_key = "glTF2ExportSettings"

    #

    def check(self, _context):
        # Ensure file extension matches format
        old_filepath = self.filepath
        self.filepath = ensure_filepath_matches_export_format(
            self.filepath,
            self.export_format,
        )
        return self.filepath != old_filepath

    def invoke(self, context, event):
        settings = context.scene.get(self.scene_key)
        self.will_save_settings = False
        if settings:
            try:
                for (k, v) in settings.items():
                    setattr(self, k, v)
                self.will_save_settings = True

            except (AttributeError, TypeError):
                self.report({"ERROR"}, "Loading export settings failed. Removed corrupted settings")
                del context.scene[self.scene_key]

        import sys
        preferences = bpy.context.preferences
        for addon_name in preferences.addons.keys():
            try:
                if hasattr(sys.modules[addon_name], 'glTF2ExportUserExtension') or hasattr(sys.modules[addon_name], 'glTF2ExportUserExtensions'):
                    exporter_extension_panel_unregister_functors.append(sys.modules[addon_name].register_panel())
            except Exception:
                pass

        self.has_active_exporter_extensions = len(exporter_extension_panel_unregister_functors) > 0
        return ExportHelper.invoke(self, context, event)

    def save_settings(self, context):
        # find all props to save
        exceptional = [
            # options that don't start with 'export_'
            'use_selection',
            'use_visible',
            'use_renderable',
            'use_active_collection',
            'use_mesh_edges',
            'use_mesh_vertices',
            'use_active_scene',
        ]
        all_props = self.properties
        export_props = {
            x: getattr(self, x) for x in dir(all_props)
            if (x.startswith("export_") or x in exceptional) and all_props.get(x) is not None
        }
        context.scene[self.scene_key] = export_props

    def execute(self, context):
        import os
        import datetime
        from .blender.exp import gltf2_blender_export

        if self.will_save_settings:
            self.save_settings(context)

        self.check(context)  # ensure filepath has the right extension

        # All custom export settings are stored in this container.
        export_settings = {}

        export_settings['timestamp'] = datetime.datetime.now()

        export_settings['gltf_filepath'] = self.filepath
        export_settings['gltf_filedirectory'] = os.path.dirname(export_settings['gltf_filepath']) + '/'
        export_settings['gltf_texturedirectory'] = os.path.join(
            export_settings['gltf_filedirectory'],
            self.export_texture_dir,
        )
        export_settings['gltf_keep_original_textures'] = self.export_keep_originals

        export_settings['gltf_format'] = self.export_format
        export_settings['gltf_image_format'] = self.export_image_format
        export_settings['gltf_copyright'] = self.export_copyright
        export_settings['gltf_texcoords'] = self.export_texcoords
        export_settings['gltf_normals'] = self.export_normals
        export_settings['gltf_tangents'] = self.export_tangents and self.export_normals
        export_settings['gltf_loose_edges'] = self.use_mesh_edges
        export_settings['gltf_loose_points'] = self.use_mesh_vertices

        if self.is_draco_available:
            export_settings['gltf_draco_mesh_compression'] = self.export_draco_mesh_compression_enable
            export_settings['gltf_draco_mesh_compression_level'] = self.export_draco_mesh_compression_level
            export_settings['gltf_draco_position_quantization'] = self.export_draco_position_quantization
            export_settings['gltf_draco_normal_quantization'] = self.export_draco_normal_quantization
            export_settings['gltf_draco_texcoord_quantization'] = self.export_draco_texcoord_quantization
            export_settings['gltf_draco_color_quantization'] = self.export_draco_color_quantization
            export_settings['gltf_draco_generic_quantization'] = self.export_draco_generic_quantization
        else:
            export_settings['gltf_draco_mesh_compression'] = False

        export_settings['gltf_materials'] = self.export_materials
        export_settings['gltf_colors'] = self.export_colors
        export_settings['gltf_cameras'] = self.export_cameras

        export_settings['gltf_original_specular'] = self.export_original_specular

        export_settings['gltf_visible'] = self.use_visible
        export_settings['gltf_renderable'] = self.use_renderable
        export_settings['gltf_active_collection'] = self.use_active_collection
        export_settings['gltf_active_scene'] = self.use_active_scene

        export_settings['gltf_selected'] = self.use_selection
        export_settings['gltf_layers'] = True  # self.export_layers
        export_settings['gltf_extras'] = self.export_extras
        export_settings['gltf_yup'] = self.export_yup
        export_settings['gltf_apply'] = self.export_apply
        export_settings['gltf_current_frame'] = self.export_current_frame
        export_settings['gltf_animations'] = self.export_animations
        export_settings['gltf_def_bones'] = self.export_def_bones
        if self.export_animations:
            export_settings['gltf_frame_range'] = self.export_frame_range
            export_settings['gltf_force_sampling'] = self.export_force_sampling
            if not self.export_force_sampling:
                export_settings['gltf_def_bones'] = False
            export_settings['gltf_nla_strips'] = self.export_nla_strips
            export_settings['gltf_nla_strips_merged_animation_name'] = self.export_nla_strips_merged_animation_name
            export_settings['gltf_optimize_animation'] = self.optimize_animation_size
            export_settings['gltf_export_anim_single_armature'] = self.export_anim_single_armature
        else:
            export_settings['gltf_frame_range'] = False
            export_settings['gltf_move_keyframes'] = False
            export_settings['gltf_force_sampling'] = False
            export_settings['gltf_optimize_animation'] = False
            export_settings['gltf_export_anim_single_armature'] = False
        export_settings['gltf_skins'] = self.export_skins
        if self.export_skins:
            export_settings['gltf_all_vertex_influences'] = self.export_all_influences
        else:
            export_settings['gltf_all_vertex_influences'] = False
            export_settings['gltf_def_bones'] = False
        export_settings['gltf_frame_step'] = self.export_frame_step
        export_settings['gltf_morph'] = self.export_morph
        if self.export_morph:
            export_settings['gltf_morph_normal'] = self.export_morph_normal
        else:
            export_settings['gltf_morph_normal'] = False
        if self.export_morph and self.export_morph_normal:
            export_settings['gltf_morph_tangent'] = self.export_morph_tangent
        else:
            export_settings['gltf_morph_tangent'] = False

        export_settings['gltf_lights'] = self.export_lights

        export_settings['gltf_binary'] = bytearray()
        export_settings['gltf_binaryfilename'] = (
            os.path.splitext(os.path.basename(self.filepath))[0] + '.bin'
        )

        user_extensions = []
        pre_export_callbacks = []
        post_export_callbacks = []

        import sys
        preferences = bpy.context.preferences
        for addon_name in preferences.addons.keys():
            try:
                module = sys.modules[addon_name]
            except Exception:
                continue
            if hasattr(module, 'glTF2ExportUserExtension'):
                extension_ctor = module.glTF2ExportUserExtension
                user_extensions.append(extension_ctor())
            if hasattr(module, 'glTF2ExportUserExtensions'):
                extension_ctors = module.glTF2ExportUserExtensions
                for extension_ctor in extension_ctors:
                    user_extensions.append(extension_ctor())
            if hasattr(module, 'glTF2_pre_export_callback'):
                pre_export_callbacks.append(module.glTF2_pre_export_callback)
            if hasattr(module, 'glTF2_post_export_callback'):
                post_export_callbacks.append(module.glTF2_post_export_callback)
        export_settings['gltf_user_extensions'] = user_extensions
        export_settings['pre_export_callbacks'] = pre_export_callbacks
        export_settings['post_export_callbacks'] = post_export_callbacks

        return gltf2_blender_export.save(context, export_settings)

    def draw(self, context):
        pass # Is needed to get panels available


class GLTF_PT_export_main(bpy.types.Panel):
    bl_space_type = 'FILE_BROWSER'
    bl_region_type = 'TOOL_PROPS'
    bl_label = ""
    bl_parent_id = "FILE_PT_operator"
    bl_options = {'HIDE_HEADER'}

    @classmethod
    def poll(cls, context):
        sfile = context.space_data
        operator = sfile.active_operator

        return operator.bl_idname == "EXPORT_SCENE_OT_gltf"

    def draw(self, context):
        layout = self.layout
        layout.use_property_split = True
        layout.use_property_decorate = False  # No animation.

        sfile = context.space_data
        operator = sfile.active_operator

        layout.prop(operator, 'export_format')
        if operator.export_format == 'GLTF_SEPARATE':
            layout.prop(operator, 'export_keep_originals')
            if operator.export_keep_originals is False:
                layout.prop(operator, 'export_texture_dir', icon='FILE_FOLDER')

        layout.prop(operator, 'export_copyright')
        layout.prop(operator, 'will_save_settings')


class GLTF_PT_export_include(bpy.types.Panel):
    bl_space_type = 'FILE_BROWSER'
    bl_region_type = 'TOOL_PROPS'
    bl_label = "Include"
    bl_parent_id = "FILE_PT_operator"
    bl_options = {'DEFAULT_CLOSED'}

    @classmethod
    def poll(cls, context):
        sfile = context.space_data
        operator = sfile.active_operator

        return operator.bl_idname == "EXPORT_SCENE_OT_gltf"

    def draw(self, context):
        layout = self.layout
        layout.use_property_split = True
        layout.use_property_decorate = False  # No animation.

        sfile = context.space_data
        operator = sfile.active_operator

        col = layout.column(heading = "Limit to", align = True)
        col.prop(operator, 'use_selection')
        col.prop(operator, 'use_visible')
        col.prop(operator, 'use_renderable')
        col.prop(operator, 'use_active_collection')
        col.prop(operator, 'use_active_scene')

        col = layout.column(heading = "Data", align = True)
        col.prop(operator, 'export_extras')
        col.prop(operator, 'export_cameras')
        col.prop(operator, 'export_lights')


class GLTF_PT_export_transform(bpy.types.Panel):
    bl_space_type = 'FILE_BROWSER'
    bl_region_type = 'TOOL_PROPS'
    bl_label = "Transform"
    bl_parent_id = "FILE_PT_operator"
    bl_options = {'DEFAULT_CLOSED'}

    @classmethod
    def poll(cls, context):
        sfile = context.space_data
        operator = sfile.active_operator

        return operator.bl_idname == "EXPORT_SCENE_OT_gltf"

    def draw(self, context):
        layout = self.layout
        layout.use_property_split = True
        layout.use_property_decorate = False  # No animation.

        sfile = context.space_data
        operator = sfile.active_operator

        layout.prop(operator, 'export_yup')


class GLTF_PT_export_geometry(bpy.types.Panel):
    bl_space_type = 'FILE_BROWSER'
    bl_region_type = 'TOOL_PROPS'
    bl_label = "Geometry"
    bl_parent_id = "FILE_PT_operator"
    bl_options = {'DEFAULT_CLOSED'}

    @classmethod
    def poll(cls, context):
        sfile = context.space_data
        operator = sfile.active_operator

        return operator.bl_idname == "EXPORT_SCENE_OT_gltf"

    def draw(self, context):
        pass

class GLTF_PT_export_geometry_mesh(bpy.types.Panel):
    bl_space_type = 'FILE_BROWSER'
    bl_region_type = 'TOOL_PROPS'
    bl_label = "Mesh"
    bl_parent_id = "GLTF_PT_export_geometry"
    bl_options = {'DEFAULT_CLOSED'}

    @classmethod
    def poll(cls, context):
        sfile = context.space_data
        operator = sfile.active_operator
        return operator.bl_idname == "EXPORT_SCENE_OT_gltf"

    def draw(self, context):
        layout = self.layout
        layout.use_property_split = True
        layout.use_property_decorate = False  # No animation.

        sfile = context.space_data
        operator = sfile.active_operator

        layout.prop(operator, 'export_apply')
        layout.prop(operator, 'export_texcoords')
        layout.prop(operator, 'export_normals')
        col = layout.column()
        col.active = operator.export_normals
        col.prop(operator, 'export_tangents')
        layout.prop(operator, 'export_colors')

        col = layout.column()
        col.prop(operator, 'use_mesh_edges')
        col.prop(operator, 'use_mesh_vertices')


class GLTF_PT_export_geometry_material(bpy.types.Panel):
    bl_space_type = 'FILE_BROWSER'
    bl_region_type = 'TOOL_PROPS'
    bl_label = "Material"
    bl_parent_id = "GLTF_PT_export_geometry"
    bl_options = {'DEFAULT_CLOSED'}

    @classmethod
    def poll(cls, context):
        sfile = context.space_data
        operator = sfile.active_operator
        return operator.bl_idname == "EXPORT_SCENE_OT_gltf"

    def draw(self, context):
        layout = self.layout
        layout.use_property_split = True
        layout.use_property_decorate = False  # No animation.

        sfile = context.space_data
        operator = sfile.active_operator

        layout.prop(operator, 'export_materials')
        col = layout.column()
        col.active = operator.export_materials == "EXPORT"
        col.prop(operator, 'export_image_format')

class GLTF_PT_export_geometry_original_pbr(bpy.types.Panel):
    bl_space_type = 'FILE_BROWSER'
    bl_region_type = 'TOOL_PROPS'
    bl_label = "PBR Extensions"
    bl_parent_id = "GLTF_PT_export_geometry_material"
    bl_options = {'DEFAULT_CLOSED'}

    @classmethod
    def poll(cls, context):
        sfile = context.space_data
        operator = sfile.active_operator
        return operator.bl_idname == "EXPORT_SCENE_OT_gltf"

    def draw(self, context):
        layout = self.layout
        layout.use_property_split = True
        layout.use_property_decorate = False  # No animation.

        sfile = context.space_data
        operator = sfile.active_operator

        layout.prop(operator, 'export_original_specular')


class GLTF_PT_export_geometry_compression(bpy.types.Panel):
    bl_space_type = 'FILE_BROWSER'
    bl_region_type = 'TOOL_PROPS'
    bl_label = "Compression"
    bl_parent_id = "GLTF_PT_export_geometry"
    bl_options = {'DEFAULT_CLOSED'}

    def __init__(self):
        from io_scene_gltf2.io.com import gltf2_io_draco_compression_extension
        self.is_draco_available = gltf2_io_draco_compression_extension.dll_exists(quiet=True)

    @classmethod
    def poll(cls, context):
        sfile = context.space_data
        operator = sfile.active_operator
        if operator.is_draco_available:
            return operator.bl_idname == "EXPORT_SCENE_OT_gltf"

    def draw_header(self, context):
        sfile = context.space_data
        operator = sfile.active_operator
        self.layout.prop(operator, "export_draco_mesh_compression_enable", text="")

    def draw(self, context):
        layout = self.layout
        layout.use_property_split = True
        layout.use_property_decorate = False  # No animation.

        sfile = context.space_data
        operator = sfile.active_operator

        layout.active = operator.export_draco_mesh_compression_enable
        layout.prop(operator, 'export_draco_mesh_compression_level')

        col = layout.column(align=True)
        col.prop(operator, 'export_draco_position_quantization', text="Quantize Position")
        col.prop(operator, 'export_draco_normal_quantization', text="Normal")
        col.prop(operator, 'export_draco_texcoord_quantization', text="Tex Coord")
        col.prop(operator, 'export_draco_color_quantization', text="Color")
        col.prop(operator, 'export_draco_generic_quantization', text="Generic")


class GLTF_PT_export_animation(bpy.types.Panel):
    bl_space_type = 'FILE_BROWSER'
    bl_region_type = 'TOOL_PROPS'
    bl_label = "Animation"
    bl_parent_id = "FILE_PT_operator"
    bl_options = {'DEFAULT_CLOSED'}

    @classmethod
    def poll(cls, context):
        sfile = context.space_data
        operator = sfile.active_operator

        return operator.bl_idname == "EXPORT_SCENE_OT_gltf"

    def draw(self, context):
        layout = self.layout
        layout.use_property_split = True
        layout.use_property_decorate = False  # No animation.

        sfile = context.space_data
        operator = sfile.active_operator

        layout.prop(operator, 'export_current_frame')


class GLTF_PT_export_animation_export(bpy.types.Panel):
    bl_space_type = 'FILE_BROWSER'
    bl_region_type = 'TOOL_PROPS'
    bl_label = "Animation"
    bl_parent_id = "GLTF_PT_export_animation"
    bl_options = {'DEFAULT_CLOSED'}

    @classmethod
    def poll(cls, context):
        sfile = context.space_data
        operator = sfile.active_operator

        return operator.bl_idname == "EXPORT_SCENE_OT_gltf"

    def draw_header(self, context):
        sfile = context.space_data
        operator = sfile.active_operator
        self.layout.prop(operator, "export_animations", text="")

    def draw(self, context):
        layout = self.layout
        layout.use_property_split = True
        layout.use_property_decorate = False  # No animation.

        sfile = context.space_data
        operator = sfile.active_operator

        layout.active = operator.export_animations

        layout.prop(operator, 'export_frame_range')
        layout.prop(operator, 'export_frame_step')
        layout.prop(operator, 'export_force_sampling')
        layout.prop(operator, 'export_nla_strips')
        if operator.export_nla_strips is False:
            layout.prop(operator, 'export_nla_strips_merged_animation_name')
        layout.prop(operator, 'optimize_animation_size')
        layout.prop(operator, 'export_anim_single_armature')


class GLTF_PT_export_animation_shapekeys(bpy.types.Panel):
    bl_space_type = 'FILE_BROWSER'
    bl_region_type = 'TOOL_PROPS'
    bl_label = "Shape Keys"
    bl_parent_id = "GLTF_PT_export_animation"
    bl_options = {'DEFAULT_CLOSED'}

    @classmethod
    def poll(cls, context):
        sfile = context.space_data
        operator = sfile.active_operator

        return operator.bl_idname == "EXPORT_SCENE_OT_gltf"

    def draw_header(self, context):
        sfile = context.space_data
        operator = sfile.active_operator
        self.layout.prop(operator, "export_morph", text="")

    def draw(self, context):
        layout = self.layout
        layout.use_property_split = True
        layout.use_property_decorate = False  # No animation.

        sfile = context.space_data
        operator = sfile.active_operator

        layout.active = operator.export_morph

        layout.prop(operator, 'export_morph_normal')
        col = layout.column()
        col.active = operator.export_morph_normal
        col.prop(operator, 'export_morph_tangent')


class GLTF_PT_export_animation_skinning(bpy.types.Panel):
    bl_space_type = 'FILE_BROWSER'
    bl_region_type = 'TOOL_PROPS'
    bl_label = "Skinning"
    bl_parent_id = "GLTF_PT_export_animation"
    bl_options = {'DEFAULT_CLOSED'}

    @classmethod
    def poll(cls, context):
        sfile = context.space_data
        operator = sfile.active_operator

        return operator.bl_idname == "EXPORT_SCENE_OT_gltf"

    def draw_header(self, context):
        sfile = context.space_data
        operator = sfile.active_operator
        self.layout.prop(operator, "export_skins", text="")

    def draw(self, context):
        layout = self.layout
        layout.use_property_split = True
        layout.use_property_decorate = False  # No animation.

        sfile = context.space_data
        operator = sfile.active_operator

        layout.active = operator.export_skins
        layout.prop(operator, 'export_all_influences')

        row = layout.row()
        row.active = operator.export_force_sampling
        row.prop(operator, 'export_def_bones')
        if operator.export_force_sampling is False and operator.export_def_bones is True:
            layout.label(text="Export only deformation bones is not possible when not sampling animation")

class GLTF_PT_export_user_extensions(bpy.types.Panel):
    bl_space_type = 'FILE_BROWSER'
    bl_region_type = 'TOOL_PROPS'
    bl_label = "Exporter Extensions"
    bl_parent_id = "FILE_PT_operator"
    bl_options = {'DEFAULT_CLOSED'}

    @classmethod
    def poll(cls, context):
        sfile = context.space_data
        operator = sfile.active_operator

        return operator.bl_idname == "EXPORT_SCENE_OT_gltf" and operator.has_active_exporter_extensions

    def draw(self, context):
        layout = self.layout
        layout.use_property_split = True
        layout.use_property_decorate = False  # No animation.

class GLTF_PT_import_user_extensions(bpy.types.Panel):
    bl_space_type = 'FILE_BROWSER'
    bl_region_type = 'TOOL_PROPS'
    bl_label = "Importer Extensions"
    bl_parent_id = "FILE_PT_operator"
    bl_options = {'DEFAULT_CLOSED'}

    @classmethod
    def poll(cls, context):
        sfile = context.space_data
        operator = sfile.active_operator
        return operator.bl_idname == "IMPORT_SCENE_OT_gltf" and operator.has_active_importer_extensions

    def draw(self, context):
        layout = self.layout
        layout.use_property_split = True
        layout.use_property_decorate = False  # No animation.

class ExportGLTF2(bpy.types.Operator, ExportGLTF2_Base, ExportHelper):
    """Export scene as glTF 2.0 file"""
    bl_idname = 'export_scene.gltf'
    bl_label = 'Export glTF 2.0'

    filename_ext = ''

    filter_glob: StringProperty(default='*.glb;*.gltf', options={'HIDDEN'})


def menu_func_export(self, context):
    self.layout.operator(ExportGLTF2.bl_idname, text='glTF 2.0 (.glb/.gltf)')


class ImportGLTF2(Operator, ImportHelper):
    """Load a glTF 2.0 file"""
    bl_idname = 'import_scene.gltf'
    bl_label = 'Import glTF 2.0'
    bl_options = {'REGISTER', 'UNDO'}

    filter_glob: StringProperty(default="*.glb;*.gltf", options={'HIDDEN'})

    files: CollectionProperty(
        name="File Path",
        type=bpy.types.OperatorFileListElement,
    )

    loglevel: IntProperty(
        name='Log Level',
        description="Log Level")

    import_pack_images: BoolProperty(
        name='Pack Images',
        description='Pack all images into .blend file',
        default=True
    )

    merge_vertices: BoolProperty(
        name='Merge Vertices',
        description=(
            'The glTF format requires discontinuous normals, UVs, and '
            'other vertex attributes to be stored as separate vertices, '
            'as required for rendering on typical graphics hardware. '
            'This option attempts to combine co-located vertices where possible. '
            'Currently cannot combine verts with different normals'
        ),
        default=False,
    )

    import_shading: EnumProperty(
        name="Shading",
        items=(("NORMALS", "Use Normal Data", ""),
               ("FLAT", "Flat Shading", ""),
               ("SMOOTH", "Smooth Shading", "")),
        description="How normals are computed during import",
        default="NORMALS")

    bone_heuristic: EnumProperty(
        name="Bone Dir",
        items=(
            ("BLENDER", "Blender (best for re-importing)",
                "Good for re-importing glTFs exported from Blender. "
                "Bone tips are placed on their local +Y axis (in glTF space)"),
            ("TEMPERANCE", "Temperance (average)",
                "Decent all-around strategy. "
                "A bone with one child has its tip placed on the local axis "
                "closest to its child"),
            ("FORTUNE", "Fortune (may look better, less accurate)",
                "Might look better than Temperance, but also might have errors. "
                "A bone with one child has its tip placed at its child's root. "
                "Non-uniform scalings may get messed up though, so beware"),
        ),
        description="Heuristic for placing bones. Tries to make bones pretty",
        default="TEMPERANCE",
    )

    guess_original_bind_pose: BoolProperty(
        name='Guess Original Bind Pose',
        description=(
            'Try to guess the original bind pose for skinned meshes from '
            'the inverse bind matrices. '
            'When off, use default/rest pose as bind pose'
        ),
        default=True,
    )

    def draw(self, context):
        layout = self.layout

        layout.use_property_split = True
        layout.use_property_decorate = False  # No animation.

        layout.prop(self, 'import_pack_images')
        layout.prop(self, 'merge_vertices')
        layout.prop(self, 'import_shading')
        layout.prop(self, 'guess_original_bind_pose')
        layout.prop(self, 'bone_heuristic')

    def invoke(self, context, event):
        import sys
        preferences = bpy.context.preferences
        for addon_name in preferences.addons.keys():
            try:
                if hasattr(sys.modules[addon_name], 'glTF2ImportUserExtension') or hasattr(sys.modules[addon_name], 'glTF2ImportUserExtensions'):
                    importer_extension_panel_unregister_functors.append(sys.modules[addon_name].register_panel())
            except Exception:
                pass

        self.has_active_importer_extensions = len(importer_extension_panel_unregister_functors) > 0
        return ImportHelper.invoke(self, context, event)

    def execute(self, context):
        return self.import_gltf2(context)

    def import_gltf2(self, context):
        import os

        self.set_debug_log()
        import_settings = self.as_keywords()

        user_extensions = []

        import sys
        preferences = bpy.context.preferences
        for addon_name in preferences.addons.keys():
            try:
                module = sys.modules[addon_name]
            except Exception:
                continue
            if hasattr(module, 'glTF2ImportUserExtension'):
                extension_ctor = module.glTF2ImportUserExtension
                user_extensions.append(extension_ctor())
        import_settings['import_user_extensions'] = user_extensions

        if self.files:
            # Multiple file import
            ret = {'CANCELLED'}
            dirname = os.path.dirname(self.filepath)
            for file in self.files:
                path = os.path.join(dirname, file.name)
                if self.unit_import(path, import_settings) == {'FINISHED'}:
                    ret = {'FINISHED'}
            return ret
        else:
            # Single file import
            return self.unit_import(self.filepath, import_settings)

    def unit_import(self, filename, import_settings):
        import time
        from .io.imp.gltf2_io_gltf import glTFImporter, ImportError
        from .blender.imp.gltf2_blender_gltf import BlenderGlTF

        try:
            gltf_importer = glTFImporter(filename, import_settings)
            gltf_importer.read()
            gltf_importer.checks()

            print("Data are loaded, start creating Blender stuff")

            start_time = time.time()
            BlenderGlTF.create(gltf_importer)
            elapsed_s = "{:.2f}s".format(time.time() - start_time)
            print("glTF import finished in " + elapsed_s)

            gltf_importer.log.removeHandler(gltf_importer.log_handler)

            return {'FINISHED'}

        except ImportError as e:
            self.report({'ERROR'}, e.args[0])
            return {'CANCELLED'}

    def set_debug_log(self):
        import logging
        if bpy.app.debug_value == 0:
            self.loglevel = logging.CRITICAL
        elif bpy.app.debug_value == 1:
            self.loglevel = logging.ERROR
        elif bpy.app.debug_value == 2:
            self.loglevel = logging.WARNING
        elif bpy.app.debug_value == 3:
            self.loglevel = logging.INFO
        else:
            self.loglevel = logging.NOTSET


def gltf_variant_ui_update(self, context):
    from .blender.com.gltf2_blender_ui import variant_register, variant_unregister
    if self.KHR_materials_variants_ui is True:
        # register all needed types
        variant_register()
    else:
        variant_unregister()

class GLTF_AddonPreferences(bpy.types.AddonPreferences):
    bl_idname = __package__

    settings_node_ui : bpy.props.BoolProperty(
            default= False,
            description="Displays glTF Material Output node in Shader Editor (Menu Add > Output)"
            )

    KHR_materials_variants_ui : bpy.props.BoolProperty(
        default= False,
        description="Displays glTF UI to manage material variants",
        update=gltf_variant_ui_update
        )


    def draw(self, context):
        layout = self.layout
        row = layout.row()
        row.prop(self, "settings_node_ui", text="Shader Editor Add-ons")
        row.prop(self, "KHR_materials_variants_ui", text="Material Variants")

def menu_func_import(self, context):
    self.layout.operator(ImportGLTF2.bl_idname, text='glTF 2.0 (.glb/.gltf)')


classes = (
    ExportGLTF2,
    GLTF_PT_export_main,
    GLTF_PT_export_include,
    GLTF_PT_export_transform,
    GLTF_PT_export_geometry,
    GLTF_PT_export_geometry_mesh,
    GLTF_PT_export_geometry_material,
    GLTF_PT_export_geometry_original_pbr,
    GLTF_PT_export_geometry_compression,
    GLTF_PT_export_animation,
    GLTF_PT_export_animation_export,
    GLTF_PT_export_animation_shapekeys,
    GLTF_PT_export_animation_skinning,
    GLTF_PT_export_user_extensions,
    ImportGLTF2,
    GLTF_PT_import_user_extensions,
    GLTF_AddonPreferences
)


def register():
    import io_scene_gltf2.blender.com.gltf2_blender_ui as blender_ui
    for c in classes:
        bpy.utils.register_class(c)
    # bpy.utils.register_module(__name__)

    blender_ui.register()
    if bpy.context.preferences.addons['io_scene_gltf2'].preferences.KHR_materials_variants_ui is True:
        blender_ui.variant_register()

    # add to the export / import menu
    bpy.types.TOPBAR_MT_file_export.append(menu_func_export)
    bpy.types.TOPBAR_MT_file_import.append(menu_func_import)


def unregister():
    import io_scene_gltf2.blender.com.gltf2_blender_ui as blender_ui
    blender_ui.unregister()
    if bpy.context.preferences.addons['io_scene_gltf2'].preferences.KHR_materials_variants_ui is True:
        blender_ui.variant_unregister()

    for c in classes:
        bpy.utils.unregister_class(c)
    for f in exporter_extension_panel_unregister_functors:
        f()
    exporter_extension_panel_unregister_functors.clear()

    for f in importer_extension_panel_unregister_functors:
        f()
    importer_extension_panel_unregister_functors.clear()

    # bpy.utils.unregister_module(__name__)

    # remove from the export / import menu
    bpy.types.TOPBAR_MT_file_export.remove(menu_func_export)
    bpy.types.TOPBAR_MT_file_import.remove(menu_func_import)<|MERGE_RESOLUTION|>--- conflicted
+++ resolved
@@ -4,11 +4,7 @@
 bl_info = {
     'name': 'glTF 2.0 format',
     'author': 'Julien Duroure, Scurest, Norbert Nopper, Urs Hanselmann, Moritz Becher, Benjamin Schmithüsen, Jim Eckerlein, and many external contributors',
-<<<<<<< HEAD
-    "version": (3, 4, 9),
-=======
-    "version": (3, 3, 27),
->>>>>>> e0d33461
+    "version": (3, 4, 10),
     'blender': (3, 3, 0),
     'location': 'File > Import-Export',
     'description': 'Import-Export as glTF 2.0',
