--- conflicted
+++ resolved
@@ -15,11 +15,7 @@
 bl_info = {
     'name': 'glTF 2.0 format',
     'author': 'Julien Duroure, Scurest, Norbert Nopper, Urs Hanselmann, Moritz Becher, Benjamin Schmithüsen, Jim Eckerlein, and many external contributors',
-<<<<<<< HEAD
-    "version": (1, 6, 1),
-=======
-    "version": (1, 5, 15),
->>>>>>> ebdf1861
+    "version": (1, 6, 2),
     'blender': (2, 91, 0),
     'location': 'File > Import-Export',
     'description': 'Import-Export as glTF 2.0',
