--- conflicted
+++ resolved
@@ -33,13 +33,8 @@
 bl_info = {
     "name": "VR Scene Inspection",
     "author": "Julian Eisel (Severin)",
-<<<<<<< HEAD
     "version": (0, 2, 0),
-    "blender": (2, 83, 8),
-=======
-    "version": (0, 1, 0),
     "blender": (2, 83, 0),
->>>>>>> f5edd05a
     "location": "3D View > Sidebar > VR",
     "description": ("View the viewport with virtual reality glasses "
                     "(head-mounted displays)"),
